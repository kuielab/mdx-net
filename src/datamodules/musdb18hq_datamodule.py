import os
from os.path import exists, join
from pathlib import Path
from typing import Optional, Tuple

from pytorch_lightning import LightningDataModule
from torch.utils.data import ConcatDataset, DataLoader, Dataset, random_split
import musdb

from src.datamodules.datasets.Musdb import MusdbDataset


class Musdb18hqDataModule(LightningDataModule):
    """
    LightningDataModule for Musdb18-HQ dataset.

    A DataModule implements 5 key methods:
        - prepare_data (things to do on 1 GPU/TPU, not on every GPU/TPU in distributed mode)
        - setup (things to do on every accelerator in distributed mode)
        - train_dataloader (the training dataloader)
        - val_dataloader (the validation dataloader(s))
        - test_dataloader (the test dataloader(s))

    This allows you to share a full dataset without explaining how to download,
    split, transform and process the data

    Read the docs:
        https://pytorch-lightning.readthedocs.io/en/latest/extensions/datamodules.html
    """

    def __init__(
            self,
            data_dir: str,
            aug_params,
            external_datasets,
            target_name: str,
            n_fft: int,
            hop_length: int,
            dim_c: int,
            dim_f: int,
            dim_t: int,
            sampling_rate: int,
            batch_size: int,
            num_workers: int,
            pin_memory: bool,
            train_split='train',
            validation_split='valid',
            **kwargs,
    ):
        super().__init__()

        self.data_dir = data_dir
        self.train_split, self.validation_split = train_split, validation_split
        self.aug_params = aug_params
        self.external_datasets = external_datasets
        self.target_name = target_name

        # audio-related
        self.n_fft = n_fft
        self.hop_length = hop_length
        self.dim_c = dim_c
        self.dim_f = dim_f
        self.dim_t = dim_t
        self.sampling_rate = sampling_rate

        # derived
        self.n_bins = n_fft // 2 + 1
        self.sampling_size = hop_length * (dim_t - 1)
        self.trim = n_fft // 2

        self.batch_size = batch_size
        self.num_workers = num_workers
        self.pin_memory = pin_memory

        self.data_train: Optional[Dataset] = None
        self.data_val: Optional[Dataset] = None
        self.data_test: Optional[Dataset] = None
        self.num_valid_process = kwargs['gpus']
        if self.num_valid_process in [None, 0]:
            self.num_valid_process = 1

        validset_path = join(self.data_dir, self.validation_split)
        if not exists(validset_path):
            from shutil import move
            root = Path(self.data_dir)
            train_root = root.joinpath('train')
            valid_root = root.joinpath('valid')
            os.mkdir(valid_root)

            for track in kwargs['validation_set']:
                if train_root.joinpath(track).exists():
                    move(train_root.joinpath(track), valid_root.joinpath(track))
<<<<<<< HEAD
=======

>>>>>>> aa17d1d4
        else:
            valid_files = os.listdir(validset_path)
            assert set(valid_files) == set(kwargs['validation_set'])

    @property
    def num_classes(self) -> int:
        return 10

    def prepare_data(self):
        pass

    def setup(self, stage: Optional[str] = None):
        """Load data. Set variables: self.data_train, self.data_val, self.data_test."""
<<<<<<< HEAD
        self.data_train = MusdbDataset(self.data_dir,
                                       self.train_split,
                                       self.aug_params,
                                       self.target_name,
                                       self.sampling_size,
                                       self.external_datasets)

        self.data_val = MusdbDataset(self.data_dir,
                                     self.validation_split,
                                     self.aug_params,
                                     self.target_name,
                                     self.sampling_size,
                                     self.external_datasets)
=======
        self.data_train = MusdbTrainDataset(self.data_dir,
                                            self.augmentation,
                                            self.external_datasets,
                                            self.target_name,
                                            self.sampling_size)

        self.data_val = MusdbValidationDataset(self.batch_size,
                                               self.data_dir,
                                               self.target_name,
                                               self.sampling_size,
                                               self.n_fft,
                                               self.num_valid_process)
>>>>>>> aa17d1d4

    def train_dataloader(self):
        return DataLoader(
            dataset=self.data_train,
            batch_size=self.batch_size,
            num_workers=self.num_workers,
            pin_memory=self.pin_memory,
            shuffle=True,
        )

    def val_dataloader(self):
        return DataLoader(
            dataset=self.data_val,
            batch_size=self.batch_size,
            num_workers=self.num_workers,
            pin_memory=self.pin_memory,
            shuffle=False,
            drop_last=True
        )

    def test_dataloader(self):
        return DataLoader(
            dataset=self.data_test,
            batch_size=self.batch_size,
            num_workers=self.num_workers,
            pin_memory=self.pin_memory,
            shuffle=False,
        )<|MERGE_RESOLUTION|>--- conflicted
+++ resolved
@@ -1,5 +1,4 @@
 import os
-from os.path import exists, join
 from pathlib import Path
 from typing import Optional, Tuple
 
@@ -7,7 +6,7 @@
 from torch.utils.data import ConcatDataset, DataLoader, Dataset, random_split
 import musdb
 
-from src.datamodules.datasets.Musdb import MusdbDataset
+from src.datamodules.datasets.MusdbWrapper import MusdbWrapperDataset, MusdbTrainDataset, MusdbValidationDataset
 
 
 class Musdb18hqDataModule(LightningDataModule):
@@ -31,7 +30,7 @@
     def __init__(
             self,
             data_dir: str,
-            aug_params,
+            augmentation: bool,
             external_datasets,
             target_name: str,
             n_fft: int,
@@ -43,15 +42,12 @@
             batch_size: int,
             num_workers: int,
             pin_memory: bool,
-            train_split='train',
-            validation_split='valid',
             **kwargs,
     ):
         super().__init__()
 
         self.data_dir = data_dir
-        self.train_split, self.validation_split = train_split, validation_split
-        self.aug_params = aug_params
+        self.augmentation = augmentation
         self.external_datasets = external_datasets
         self.target_name = target_name
 
@@ -66,7 +62,7 @@
         # derived
         self.n_bins = n_fft // 2 + 1
         self.sampling_size = hop_length * (dim_t - 1)
-        self.trim = n_fft // 2
+        self.trim = n_fft // 2  # trim each generated sub-signal (noise due to conv zero-padding)
 
         self.batch_size = batch_size
         self.num_workers = num_workers
@@ -79,8 +75,7 @@
         if self.num_valid_process in [None, 0]:
             self.num_valid_process = 1
 
-        validset_path = join(self.data_dir, self.validation_split)
-        if not exists(validset_path):
+        if not os.path.exists(self.data_dir + "/valid"):
             from shutil import move
             root = Path(self.data_dir)
             train_root = root.joinpath('train')
@@ -90,12 +85,9 @@
             for track in kwargs['validation_set']:
                 if train_root.joinpath(track).exists():
                     move(train_root.joinpath(track), valid_root.joinpath(track))
-<<<<<<< HEAD
-=======
 
->>>>>>> aa17d1d4
         else:
-            valid_files = os.listdir(validset_path)
+            valid_files = os.listdir(Path(self.data_dir).joinpath('valid'))
             assert set(valid_files) == set(kwargs['validation_set'])
 
     @property
@@ -107,21 +99,6 @@
 
     def setup(self, stage: Optional[str] = None):
         """Load data. Set variables: self.data_train, self.data_val, self.data_test."""
-<<<<<<< HEAD
-        self.data_train = MusdbDataset(self.data_dir,
-                                       self.train_split,
-                                       self.aug_params,
-                                       self.target_name,
-                                       self.sampling_size,
-                                       self.external_datasets)
-
-        self.data_val = MusdbDataset(self.data_dir,
-                                     self.validation_split,
-                                     self.aug_params,
-                                     self.target_name,
-                                     self.sampling_size,
-                                     self.external_datasets)
-=======
         self.data_train = MusdbTrainDataset(self.data_dir,
                                             self.augmentation,
                                             self.external_datasets,
@@ -134,7 +111,6 @@
                                                self.sampling_size,
                                                self.n_fft,
                                                self.num_valid_process)
->>>>>>> aa17d1d4
 
     def train_dataloader(self):
         return DataLoader(
@@ -148,7 +124,7 @@
     def val_dataloader(self):
         return DataLoader(
             dataset=self.data_val,
-            batch_size=self.batch_size,
+            batch_size=1,
             num_workers=self.num_workers,
             pin_memory=self.pin_memory,
             shuffle=False,
