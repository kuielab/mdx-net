import os.path
from typing import Dict, Any

import torch
from pytorch_lightning import Callback
import pytorch_lightning as pl
import inspect
from src.models.mdxnet import AbstractMDXNet


class MakeONNXCallback(Callback):
    """Upload all *.py files to wandb as an artifact, at the beginning of the run."""

    def __init__(self, dirpath: str):
        self.dirpath = dirpath
        if not os.path.exists(self.dirpath):
            os.mkdir(self.dirpath)

    def on_save_checkpoint(self, trainer: 'pl.Trainer', pl_module: 'pl.LightningModule',
                           checkpoint: Dict[str, Any]) -> dict:
        res = super().on_save_checkpoint(trainer, pl_module, checkpoint)

        var = inspect.signature(pl_module.__init__).parameters
        model = pl_module.__class__(**dict((name, pl_module.__dict__[name]) for name in var))
        model.load_state_dict(pl_module.state_dict())

<<<<<<< HEAD
        target_dir = '{}epoch_{}'.format(self.dirpath, pl_module.current_epoch+1)
        if not os.path.exists(target_dir):
            os.mkdir(target_dir)

        with torch.no_grad():
            torch.onnx.export(model,
                              torch.zeros(model.input_sample_shape),
                              '{}/{}.onnx'.format(target_dir, model.target_name),
                              export_params=True,  # store the trained parameter weights inside the model file
                              opset_version=13,  # the ONNX version to export the model to
                              do_constant_folding=True,  # whether to execute constant folding for optimization
                              input_names=['input'],  # the model's input names
                              output_names=['output'],  # the model's output names
                              dynamic_axes={'input': {0: 'batch_size'},  # variable length axes
                                            'output': {0: 'batch_size'}})
=======
        target_dir = '{}epoch_{}'.format(self.dirpath, pl_module.current_epoch)

        try:
            if not os.path.exists(target_dir):
                os.mkdir(target_dir)

            with torch.no_grad():
                torch.onnx.export(model,
                                  torch.zeros(model.input_sample_shape),
                                  '{}/{}.onnx'.format(target_dir, model.target_name),
                                  export_params=True,  # store the trained parameter weights inside the model file
                                  opset_version=13,  # the ONNX version to export the model to
                                  do_constant_folding=True,  # whether to execute constant folding for optimization
                                  input_names=['input'],  # the model's input names
                                  output_names=['output'],  # the model's output names
                                  dynamic_axes={'input': {0: 'batch_size'},  # variable length axes
                                                'output': {0: 'batch_size'}})
        except:
            print('onnx error')
        finally:
            del model
>>>>>>> aa17d1d4

        return res<|MERGE_RESOLUTION|>--- conflicted
+++ resolved
@@ -24,23 +24,6 @@
         model = pl_module.__class__(**dict((name, pl_module.__dict__[name]) for name in var))
         model.load_state_dict(pl_module.state_dict())
 
-<<<<<<< HEAD
-        target_dir = '{}epoch_{}'.format(self.dirpath, pl_module.current_epoch+1)
-        if not os.path.exists(target_dir):
-            os.mkdir(target_dir)
-
-        with torch.no_grad():
-            torch.onnx.export(model,
-                              torch.zeros(model.input_sample_shape),
-                              '{}/{}.onnx'.format(target_dir, model.target_name),
-                              export_params=True,  # store the trained parameter weights inside the model file
-                              opset_version=13,  # the ONNX version to export the model to
-                              do_constant_folding=True,  # whether to execute constant folding for optimization
-                              input_names=['input'],  # the model's input names
-                              output_names=['output'],  # the model's output names
-                              dynamic_axes={'input': {0: 'batch_size'},  # variable length axes
-                                            'output': {0: 'batch_size'}})
-=======
         target_dir = '{}epoch_{}'.format(self.dirpath, pl_module.current_epoch)
 
         try:
@@ -62,6 +45,5 @@
             print('onnx error')
         finally:
             del model
->>>>>>> aa17d1d4
 
         return res