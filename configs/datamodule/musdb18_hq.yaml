--- conflicted
+++ resolved
@@ -1,28 +1,21 @@
 _target_: src.datamodules.musdb18hq_datamodule.Musdb18hqDataModule
 
 data_dir: ${data_dir} # data_dir is specified in config.yaml
-sampling_rate: 44100
-
-target_name: ${model.target_name}
+target_name: # <- No default! Mandatory!
 n_fft: ${model.n_fft}
 hop_length: ${model.hop_length}
 dim_c: ${model.dim_c}
 dim_f: ${model.dim_f}
 dim_t: ${model.dim_t}
-<<<<<<< HEAD
-=======
 gpus: ${trainer.gpus}
 sampling_rate: 44100
->>>>>>> aa17d1d4
 
 batch_size: 8
 num_workers: 0
 pin_memory: False
 
 external_datasets:
-aug_params:
-  - 2
-  - 20
+augmentation: True
 
 validation_set:
   - Actions - One Minute Smile
